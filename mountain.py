--- conflicted
+++ resolved
@@ -1,182 +1,3 @@
-<<<<<<< HEAD
-import numpy as np
-import torch
-import random
-import matplotlib.pyplot as plt
-from tqdm import tqdm
-from collections import defaultdict
-import gymnasium as gym
-import importlib
-import decorator
-from ribs.visualize import grid_archive_heatmap
-from ribs.archives import GridArchive
-from ribs.schedulers import Scheduler
-from ribs.emitters import EvolutionStrategyEmitter, GaussianEmitter
-
-from network import NCHL, Neuron
-
-def create_initial_population(pop_size=100):
-    pop = [Neuron(neuron_id = i) for i in range(pop_size)]
-    return pop
-
-def create_teams(initial_pop, n_shuffle=10, team_size=10):
-    teams = []
-    for i in range(n_shuffle):
-        pop = initial_pop.copy()
-        random.shuffle(pop)
-        
-        for j in range(0, len(pop), team_size):
-            teams.append(pop[j:j+team_size])
-            
-    return teams
-
-def evaluate_team(network, n_episodes=100):
-    env = gym.make('MountainCar-v0')
-    total_reward = 0
-    rewards = []
-    positions = []  # Track maximum positions reached
-    
-    for _ in range(n_episodes):
-        state, _ = env.reset()
-        done = False
-        truncated = False
-        episode_reward = 0
-        max_position = -1.2  # Starting position
-        
-        while not (done or truncated):
-            input = torch.tensor(state).double()
-            output = network.forward(input)
-            action = np.argmax(output.tolist())
-            
-            state, reward, done, truncated, _ = env.step(action)
-            episode_reward += reward
-            max_position = max(max_position, state[0])  # Track highest position
-            
-            network.update_weights()
-        
-        # Modify reward based on maximum position reached
-        position_reward = 100 * (max_position + 1.2) / (0.6 + 1.2)  # Normalize position progress
-        modified_reward = episode_reward + position_reward
-        
-        total_reward += modified_reward
-        rewards.append(modified_reward)
-        positions.append(max_position)
-    
-    env.close()
-    return np.mean(rewards)  # average reward
-    return np.percentile(rewards, 70)  # 70th percentile of rewards
-
-SEED = 145
-NODES = [2, 4, 3]  # MountainCar (2 inputs, 3 outputs)
-    
-# archive : store individual neuron solutions
-archive = GridArchive(
-    solution_dim=5,  # 5 parameters for each neuron
-    dims = [10, 10],
-    ranges = [(0, 3), (0, 3)],  # average entropy and weight change
-    seed = SEED,
-)  
-
-emitter = EvolutionStrategyEmitter(
-    archive = archive,
-    x0 = np.random.uniform(-1, 1, 5),  # initial solution randomly generated
-    sigma0 = 0.3,  # 
-    batch_size = sum(NODES),  # number of neurons
-    seed = SEED,
-)
-
-scheduler = Scheduler(emitters = [emitter], archive = archive)
-
-best_fitness = -float('inf')
-history = []
-history_best = []
-max_positions = []  # Track best positions reached
-
-for i in tqdm(range(1000)):  
-    sol = scheduler.ask()
-    pop = [Neuron(neuron_id=i, params=sol[i]) for i in range(sum(NODES))]
-    teams = create_teams(pop)
-    
-    objectives = defaultdict(list)
-    descriptors = defaultdict(list)
-    
-    # Track iteration statistics
-    iteration_fitnesses = []
-    
-    for team in teams:
-        net = NCHL(NODES, population=team)
-        fitness = evaluate_team(net)
-        iteration_fitnesses.append(fitness)
-
-        history.append(fitness)
-        
-        for neuron in net.all_neurons:
-            entropy, weight_change = neuron.compute_descriptors()
-            descriptors[neuron.neuron_id].append([entropy, weight_change])
-            objectives[neuron.neuron_id].append(fitness)
-    
-    # Track best fitness of each iteration
-    best_fitness_iteration = max(iteration_fitnesses)
-    history_best.append(best_fitness_iteration)
-    
-    # Track best fitness overall
-    best_fitness = max(best_fitness, max(iteration_fitnesses))
-    
-    if i % 10 == 0:
-        print(f"\nIteration {i}")
-        print(f"Average Fitness This Iteration: {np.mean(iteration_fitnesses):.2f}")
-        print(f"Best Fitness This Iteration: {best_fitness_iteration:.2f}")
-        print(f"Average Fitness Overall: {np.mean(history):.2f}")
-        print(f"Best Fitness Overall: {best_fitness:.2f}")
-        print("\nArchive stats:")
-        print(archive.stats)
-    
-    # Aggregate descriptors and objectives for each neuron
-    aggregate_descriptors = []
-    aggregate_objectives = []
-    for neuron_id, desc in descriptors.items():
-        # descriptors 
-        avg_entropy = np.mean([x[0] for x in desc])
-        avg_weight_change = np.mean([x[1] for x in desc])
-        aggregate_descriptors.append([avg_entropy, avg_weight_change])
-        # objectives
-        aggregate_objectives.append(np.mean(objectives[neuron_id]))
-    
-    scheduler.tell(aggregate_objectives, aggregate_descriptors)
-
-# Print final statistics
-print("\nFinal Statistics:")
-print(f"Best fitness achieved: {best_fitness:.2f}")
-print(f"Final average fitness: {np.mean(history):.2f}")
-print("\nArchive stats:")
-print(archive.stats)
-
-# Plotting
-
-# Plot 1: Archive Heatmap
-grid_archive_heatmap(archive, cmap='Greens')
-plt.title('Archive Heatmap')
-plt.xlabel('Average Entropy')
-plt.ylabel('Average Weight Change')
-plt.savefig('results/mountain_car_archive.png')
-
-# Plot 2: Fitness History
-plt.figure(figsize=(10, 6))
-plt.plot(history)
-plt.title('Fitness History (MountainCar)')
-plt.xlabel('Iteration')
-plt.ylabel('Fitness')
-plt.tight_layout()
-plt.savefig('results/mountain_car_fitness_history.png')
-
-# Plot 3: Best Fitness History
-plt.figure(figsize=(10, 6))
-plt.plot(history_best)
-plt.title('Best Fitness History (MountainCar)')
-plt.xlabel('Iteration')
-plt.ylabel('Fitness')
-plt.tight_layout()
-=======
 import numpy as np
 import torch
 import random
@@ -354,5 +175,4 @@
 plt.xlabel('Iteration')
 plt.ylabel('Fitness')
 plt.tight_layout()
->>>>>>> fe6b1a10
 plt.savefig('results/mountain_car_best_fitness_history.png')